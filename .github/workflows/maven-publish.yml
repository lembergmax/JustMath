name: Release to Maven Central

on:
  push:
    branches:
      - main  # Deployment nur bei Merge in main

jobs:
  release:
    runs-on: ubuntu-latest

    steps:
      # 1️⃣ Checkout Source
      - name: Checkout source
        uses: actions/checkout@v4

      # 2️⃣ Setup JDK + OSSRH + GPG
      - name: Set up JDK
        uses: actions/setup-java@v4
        with:
          distribution: temurin
          java-version: 21
          server-id: ossrh
          server-username: ${{ secrets.OSSRH_USERNAME }}
          server-password: ${{ secrets.OSSRH_PASSWORD }}
          gpg-private-key: ${{ secrets.OSSRH_GPG_SECRET_KEY }}
          gpg-passphrase: ${{ secrets.OSSRH_GPG_SECRET_KEY_PASSWORD }}

      # 4️⃣ Build & Deploy
      - name: Build and Deploy
<<<<<<< HEAD
        run: mvn clean deploy -B -U
=======
        run: mvn -B clean deploy \
              -Dgpg.passphrase="${{ secrets.OSSRH_PASSWORD }}" \
              -DskipTests
>>>>>>> 9a847e03
<|MERGE_RESOLUTION|>--- conflicted
+++ resolved
@@ -28,10 +28,4 @@
 
       # 4️⃣ Build & Deploy
       - name: Build and Deploy
-<<<<<<< HEAD
-        run: mvn clean deploy -B -U
-=======
-        run: mvn -B clean deploy \
-              -Dgpg.passphrase="${{ secrets.OSSRH_PASSWORD }}" \
-              -DskipTests
->>>>>>> 9a847e03
+        run: mvn clean deploy -B -U